--- conflicted
+++ resolved
@@ -31,12 +31,7 @@
   - [x] ephemeral
 - [x] verify auth chain expiration
 - [x] verify personal signatures
-<<<<<<< HEAD
-- [x] verify [EIP-1271](https://github.com/ethereum/EIPs/blob/master/EIPS/eip-1271.md) signatures
-- [ ] load identity from file
-=======
 - [ ] verify [EIP-1271](https://github.com/ethereum/EIPs/blob/master/EIPS/eip-1271.md) signatures
->>>>>>> ae173132
 - [ ] create identity
 - [ ] create auth chain from identity
 - [ ] load identity from file
