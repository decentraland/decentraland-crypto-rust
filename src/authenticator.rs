--- conflicted
+++ resolved
@@ -139,10 +139,6 @@
         }
     }
 
-<<<<<<< HEAD
-    fn validate_personal(
-        &self,
-=======
     /// Validates a message and has correspond to an address.
     ///
     /// ```
@@ -159,7 +155,7 @@
     /// # })
     /// ```
     pub fn validate_personal(
->>>>>>> 78ceedfb
+        &self,
         address: Address,
         message: String,
         hash: Vec<u8>,
