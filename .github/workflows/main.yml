--- conflicted
+++ resolved
@@ -42,11 +42,7 @@
           key: ${{ runner.os }}-cargo-${{ hashFiles('**/Cargo.lock') }}
           restore-keys: ${{ runner.os }}-cargo-
 
-<<<<<<< HEAD
-      - name: Test
-=======
       - name: cargo test
->>>>>>> c776e890
         uses: actions-rs/cargo@v1
         with:
           command: test
@@ -54,33 +50,20 @@
         env:
           ETHEREUM_MAINNET_RPC: ${{ secrets.ETHEREUM_MAINNET_RPC }}
 
-<<<<<<< HEAD
-      - name: Build
-=======
       - name: cargo build
->>>>>>> c776e890
         uses: actions-rs/cargo@v1
         with:
           command: build
           args: --release --all-features
 
-<<<<<<< HEAD
-      - name: Build docs
-=======
       - name: cargo doc (only on main branch)
->>>>>>> c776e890
         uses: actions-rs/cargo@v1
         if: ${{ github.ref == 'refs/heads/main' }}
         with:
           command: doc
           args: --no-deps
 
-<<<<<<< HEAD
-      # publish to gh pages
-      - name: Publish docs
-=======
       - name: publishing documents  (only on main branch)
->>>>>>> c776e890
         if: ${{ github.ref == 'refs/heads/main' }}
         uses: peaceiris/actions-gh-pages@v3
         with:
